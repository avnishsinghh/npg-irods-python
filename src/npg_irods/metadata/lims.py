# -*- coding: utf-8 -*-
#
# Copyright © 2021, 2022, 2023 Genome Research Ltd. All rights reserved.
#
# This program is free software: you can redistribute it and/or modify
# it under the terms of the GNU General Public License as published by
# the Free Software Foundation, either version 3 of the License, or
# (at your option) any later version.
#
# This program is distributed in the hope that it will be useful,
# but WITHOUT ANY WARRANTY; without even the implied warranty of
# MERCHANTABILITY or FITNESS FOR A PARTICULAR PURPOSE.  See the
# GNU General Public License for more details.
#
# You should have received a copy of the GNU General Public License
# along with this program.  If not, see <http://www.gnu.org/licenses/>.
#
# @author Keith James <kdj@sanger.ac.uk>

"""Support for LIMS platform metadata added to iRODS by NPG."""

import re
from enum import unique
from itertools import starmap

from partisan.irods import (
    AC,
    AVU,
    Collection,
    DataObject,
    Permission,
    current_user,
    rods_user,
)
from partisan.metadata import AsValueEnum
from structlog import get_logger

from npg_irods.db.mlwh import Sample, Study
from npg_irods.metadata.common import (
    SeqConcept,
    ensure_avus_present,
    avu_if_value,
)

STUDY_IDENTIFIER_PREFIX = "ss_"
STUDY_IDENTIFIER_REGEX = re.compile(r"^ss_(?P<study_id>\d+)$")

log = get_logger(__name__)


@unique
class TrackedSample(AsValueEnum):
    """SequenceScape Sample metadata."""

    ACCESSION_NUMBER = "sample_accession_number"
    COHORT = "sample_cohort"
    COMMON_NAME = "sample_common_name"
    CONSENT = "sample_consent"
    CONSENT_WITHDRAWN = "sample_consent_withdrawn"
    CONTROL = "sample_control"
    DONOR_ID = "sample_donor_id"
    ID = "sample_id"
    NAME = "sample"
    PUBLIC_NAME = "sample_public_name"
    SUPPLIER_NAME = "sample_supplier_name"


@unique
class TrackedStudy(AsValueEnum):
    """SequenceScape Study metadata."""

    ACCESSION_NUMBER = "study_accession_number"
    ID = "study_id"
    NAME = "study"
    TITLE = "study_title"


def make_sample_metadata(sample: Sample) -> list[AVU]:
    """Return standard iRODS metadata for a Sample:

     - sample ID
     - sample name
     - sample accession
     - sample donor ID
     - sample supplier name
     - sample consent withdrawn

    Args:
        sample: An ML warehouse schema Sample.

    Returns:
        AVUs
    """
    av = [
        [TrackedSample.ID, sample.id_sample_lims],
        [TrackedSample.NAME, sample.name],
        [TrackedSample.ACCESSION_NUMBER, sample.accession_number],
        [TrackedSample.DONOR_ID, sample.donor_id],
        [TrackedSample.SUPPLIER_NAME, sample.supplier_name],
        [
            TrackedSample.CONSENT_WITHDRAWN,
            1 if sample.consent_withdrawn else None,
        ],
    ]

    return list(filter(lambda avu: avu is not None, starmap(avu_if_value, av)))


def make_study_metadata(study: Study) -> list[AVU]:
    """Return standard iRODS metadata for a Study:

    - study ID
    - study name
    - study accession
    - study title.

    Args:
        study: An ML warehouse schema Study.

    Returns:
        AVUs
    """
    av = [
        [TrackedStudy.ACCESSION_NUMBER, study.accession_number],
        [TrackedStudy.ID, study.id_study_lims],
        [TrackedStudy.NAME, study.name],
        [TrackedStudy.TITLE, study.study_title],
    ]

    return list(filter(lambda avu: avu is not None, starmap(avu_if_value, av)))


def make_sample_acl(sample: Sample, study: Study, zone=None) -> list[AC]:
    """Returns an ACL for a given Sample in a Study.

    This method takes into account all factors influencing access control, which are:

    From the Sample:

        - The statue of the per-sample consent withdrawn flag.

    From the subset:

        - The NPG business logic for how each subset of reads should be treated.

    Note that this function does not check that the sample is in the study.

    Args:
        sample: A sample, which will be used to confirm consent, which modifies the
                ACL.
        study: A study, which will provide permissions for the ACL.
        zone: The iRODS zone.

    Returns:
        An ACL
    """
    irods_group = f"{STUDY_IDENTIFIER_PREFIX}{study.id_study_lims}"
    perm = Permission.NULL if sample.consent_withdrawn else Permission.READ

    return [AC(irods_group, perm, zone=zone)]


def make_public_read_acl() -> list[AC]:
    """Returns an ACL allowing public reads

    Returns:
        An ACL
    """
    return [AC("public", Permission.READ)]


def has_consent_withdrawn_metadata(item: Collection | DataObject) -> bool:
    """Return True if the collection or data object is annotated in iRODS as having
    donor consent withdrawn.

    This is defined as having either of these AVUs:

        - sample_consent = 0 (data managed by the GAPI codebase)
        - sample_consent_withdrawn = 1 (data managed by the NPG codebase)

    The GAPI codebase has additional behaviour where consent is denoted by the AVU
    sample_consent = 1 and a collection or data object missing the sample_consent AVU is
    considered as not consented. The AVU should be present, but given that iRODS does
    not guarantee AVU integrity, this behaviour means that if the AVU is missing,
    the collection or data object "fails closed" (unreadable), rather than "fails open"
    (readable).

    Args:
        item: The collection or data object to check.

    Returns:
        True if consent was withdrawn.
    """
    meta = item.metadata()

    return (
        AVU(TrackedSample.CONSENT, 0) in meta
        or AVU(TrackedSample.CONSENT_WITHDRAWN, 1) in meta
    )


def ensure_consent_withdrawn_metadata(item: Collection | DataObject) -> bool:
    """Ensure that consent withdrawn metadata are on the collection or data object.

    Args:
        item: The collection or data object to check.

    Returns:
        True if metadata were added.
    """
    return ensure_avus_present(item, AVU(TrackedSample.CONSENT_WITHDRAWN, 1))


def is_managed_access(ac: AC):
<<<<<<< HEAD
    """Return True if the access control is managed by this API and can safely be added
    or removed.
=======
    """Return True if the access control is managed this API and can safely be added or
    removed.

    Args:
        ac: The access control to test

    Returns:
        True if managed by this API.
    """
    return STUDY_IDENTIFIER_REGEX.match(ac.user)


def has_consent_withdrawn_permissions(obj: DataObject) -> bool:
    """Return True if the object has permissions expected for data with consent
    withdrawn.
>>>>>>> a0b06398

    Args:
        ac: The access control to test.

    Returns:
        True if managed by this API.
    """
    return STUDY_IDENTIFIER_REGEX.match(ac.user)


def has_mixed_ownership(acl: list[AC]):
    """Return True if the ACL has managed access controls for more than one iRODS user
    or iRODS group. An example of this is where data belong to more than one study. As
    access controls are managed per study, this indicates possibly conflicting iRODS
    permissions (it isn't possible to open the data to the owners of one study
    while simultaneously denying access to the owners of the other).

    Args:
        acl: An access control list.

    Returns:
        True if mixed ownership.
    """
    return len({ac.user for ac in acl if is_managed_access(ac)}) > 1


def has_consent_withdrawn_permissions(item: Collection | DataObject) -> bool:
    """Return True if the collection or data object has permissions expected for data
    with consent withdrawn.

    Args:
        item: The collection or data object to check.

    Returns:
        True if the permissions were as expected.
    """
    # Alternatively, we could keep a list of rodsadmin users who should have continued
    # access e.g. in order to redact the data, and check that no other users are in the
    # ACL. Using a list of rodsadmins would mean we don't need to use regex.
<<<<<<< HEAD
    study_acl = [ac for ac in item.permissions() if is_managed_access(ac)]
=======
    study_acl = [ac for ac in obj.permissions() if is_managed_access(ac)]
>>>>>>> a0b06398

    return not study_acl


def has_consent_withdrawn(item: Collection | DataObject) -> bool:
    """Return True if the data object has metadata and permissions for data with consent
    withdrawn.

    Args:
        item: The collection or data object to check.

    Returns:
        True if the metadata and permissions were as expected.
    """
    return has_consent_withdrawn_metadata(item) and has_consent_withdrawn_permissions(
        item
    )


def ensure_consent_withdrawn(item: Collection | DataObject) -> bool:
    """Ensure that a data object has its metadata and permissions in the correct state
    for having consent withdrawn. All read permissions are withdrawn except for:

    - The current user making these changes.
    - Any rodsadmin.

    Args:
        item: The collection or data object to check.

    Returns:
        True if the metadata and/or permissions were updated.
    """
    if has_consent_withdrawn(item):
        return False

    if ensure_consent_withdrawn_metadata(item):
        log.info(
            "Updated metadata",
            path=item,
            has_withdrawn_meta=has_consent_withdrawn_metadata(item),
        )

    to_remove = []
    curr_user = current_user()
    for ac in item.permissions():
        u = rods_user(ac.user)

        if u is None:
            log.info("Removing permissions (non-local user)", path=item, ac=ac)
            to_remove.append(ac)
            continue

        if u == curr_user:
            log.info("Not removing permissions for self", path=item, user=str(u), ac=ac)
            continue

        if u.is_rodsadmin():
            log.info(
                "Not removing permissions for rodsadmin", path=item, user=str(u), ac=ac
            )
            continue

        log.info("Removing permissions", path=item, user=str(u), ac=ac)
        to_remove.append(ac)

    num_removed = item.remove_permissions(*to_remove)
    log.info(
        "Removed permissions",
        path=item,
        num_removed=num_removed,
        has_withdrawn_perm=has_consent_withdrawn_permissions(item),
    )
    return True


def has_id_product_metadata(obj: DataObject):
    """Return True if the data object has id product metadata.

    Args:
        obj: The data object to check

    Returns:
        True if the object has id product metadata, False otherwise.
    """
    return len(obj.metadata(SeqConcept.ID_PRODUCT.value)) > 0<|MERGE_RESOLUTION|>--- conflicted
+++ resolved
@@ -212,26 +212,8 @@
 
 
 def is_managed_access(ac: AC):
-<<<<<<< HEAD
     """Return True if the access control is managed by this API and can safely be added
     or removed.
-=======
-    """Return True if the access control is managed this API and can safely be added or
-    removed.
-
-    Args:
-        ac: The access control to test
-
-    Returns:
-        True if managed by this API.
-    """
-    return STUDY_IDENTIFIER_REGEX.match(ac.user)
-
-
-def has_consent_withdrawn_permissions(obj: DataObject) -> bool:
-    """Return True if the object has permissions expected for data with consent
-    withdrawn.
->>>>>>> a0b06398
 
     Args:
         ac: The access control to test.
@@ -271,11 +253,7 @@
     # Alternatively, we could keep a list of rodsadmin users who should have continued
     # access e.g. in order to redact the data, and check that no other users are in the
     # ACL. Using a list of rodsadmins would mean we don't need to use regex.
-<<<<<<< HEAD
     study_acl = [ac for ac in item.permissions() if is_managed_access(ac)]
-=======
-    study_acl = [ac for ac in obj.permissions() if is_managed_access(ac)]
->>>>>>> a0b06398
 
     return not study_acl
 
